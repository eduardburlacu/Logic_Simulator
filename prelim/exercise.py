#!/usr/bin/env python3
"""Preliminary exercises for Part IIA Project GF2."""
import sys
import os
<<<<<<< HEAD
=======
from mynames import MyNames

>>>>>>> 38010d5d
# Insert main project directory so that we can resolve the src imports
src_path = os.path.abspath(os.path.dirname(__file__))
sys.path.insert(0, src_path)


def open_file(path):
    """Open and return the file specified by path."""
    try:
        file = open(path, "r")
    except IOError as e:
        raise e
    return file


def get_next_character(input_file):
    """Read and return the next character in input_file."""
    char = input_file.read(1)

    # Enable if you want to get rid of linespaces
<<<<<<< HEAD
    # if char == "\n":
    #    char = input_file.read(1)
=======
    if char == "\n":
        char = input_file.read(1)
>>>>>>> 38010d5d
    return char


def get_next_non_whitespace_character(input_file):
    """Seek and return the next non-whitespace character in input_file."""
    while True:
        ch = get_next_character(input_file)
        if ch != " " or ch == "":
            return ch


def get_next_number(input_file):
    """Seek the next number in input_file.

    Return the number (or None) and the next non-numeric character.
    """
    ch = get_next_character(input_file)
    number = ""
    while ch != "":
        while ch.isdigit():
            number = number + ch
            ch = get_next_character(input_file)
        if number != "":
            break
        else:
            ch = get_next_character(input_file)
    return [number, ch]


def get_next_name(input_file):
    """Seek the next name string in input_file.

    Return the name string (or None) and the next non-alphanumeric character.
    """
    ch = get_next_character(input_file)
    while not ch.isalpha():
        ch = get_next_character(input_file)
        if ch == "":
            return [None, ch]
    name = ""
    while ch != "":
        while ch.isalnum():
            name = name + ch
            ch = get_next_character(input_file)
        if name != "":
            break
        else:
            ch = get_next_character(input_file)
    if name == "":
        name = None
    return [name, ch]


def main():
    """Preliminary exercises for Part IIA Project GF2."""
    # Check command line arguments
    arguments = sys.argv[1:]
    if len(arguments) != 1:
        print("Error! One command line argument is required.")
        sys.exit()

    else:
        print("\nNow opening file...")
        # Print the path provided and try to open the file for reading
        print(arguments[0])
        file = open_file(arguments[0])
        print("\nNow reading file...")
        # Print out all the characters in the file, until the end of file
        ch = get_next_character(file)
        while ch != "":
            print(ch, end="")
            ch = get_next_character(file)

        file.seek(0)
        print("\nNow skipping spaces...")
        # Print out all the characters in the file, without spaces
        ch = get_next_non_whitespace_character(file)
        while ch != "":
            print(ch, end="")
            ch = get_next_non_whitespace_character(file)

        file.seek(0)
        print("\nNow reading numbers...")
        # Print out all the numbers in the file
        while True:
            number, next_ch = get_next_number(file)
            print(number, end=" ")
            if next_ch == "":
                break
        file.seek(0)
        print("\nNow reading names...")
        # Print out all the names in the file
        while True:
            name, next_ch = get_next_name(file)
            if name is not None:
                print(name, end=" ")
            if next_ch == "":
                break

        file.seek(0)
        print("\nNow censoring bad names...")
        # Print out only the good names in the file
        name_table = MyNames()
<<<<<<< HEAD
        bad_name_ids = [
            name_table.lookup("Terrible"),
            name_table.lookup("Horrid"),
            name_table.lookup("Ghastly"),
            name_table.lookup("Awful")
        ]
=======
        bad_name_ids = [name_table.lookup("Terrible"),
                        name_table.lookup("Horrid"),
                        name_table.lookup("Ghastly"),
                        name_table.lookup("Awful")]
>>>>>>> 38010d5d
        while True:
            name, next_ch = get_next_name(file)
            if name is not None:
                if name_table.lookup(name) not in bad_name_ids:
                    print(name, end=" ")
            if next_ch == "":
                break


if __name__ == "__main__":
    main()<|MERGE_RESOLUTION|>--- conflicted
+++ resolved
@@ -2,15 +2,10 @@
 """Preliminary exercises for Part IIA Project GF2."""
 import sys
 import os
-<<<<<<< HEAD
-=======
 from mynames import MyNames
-
->>>>>>> 38010d5d
 # Insert main project directory so that we can resolve the src imports
 src_path = os.path.abspath(os.path.dirname(__file__))
 sys.path.insert(0, src_path)
-
 
 def open_file(path):
     """Open and return the file specified by path."""
@@ -26,13 +21,9 @@
     char = input_file.read(1)
 
     # Enable if you want to get rid of linespaces
-<<<<<<< HEAD
-    # if char == "\n":
-    #    char = input_file.read(1)
-=======
     if char == "\n":
         char = input_file.read(1)
->>>>>>> 38010d5d
+
     return char
 
 
@@ -136,19 +127,12 @@
         print("\nNow censoring bad names...")
         # Print out only the good names in the file
         name_table = MyNames()
-<<<<<<< HEAD
-        bad_name_ids = [
-            name_table.lookup("Terrible"),
-            name_table.lookup("Horrid"),
-            name_table.lookup("Ghastly"),
-            name_table.lookup("Awful")
-        ]
-=======
+
         bad_name_ids = [name_table.lookup("Terrible"),
                         name_table.lookup("Horrid"),
                         name_table.lookup("Ghastly"),
                         name_table.lookup("Awful")]
->>>>>>> 38010d5d
+
         while True:
             name, next_ch = get_next_name(file)
             if name is not None:
